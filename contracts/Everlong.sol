--- conflicted
+++ resolved
@@ -293,10 +293,7 @@
 
         // Close more positions until sufficient idle to process withdrawal.
         balance += _closePositions(_assets - balance);
-<<<<<<< HEAD
-=======
-
->>>>>>> 9c4913df
+
         _totalAssets = _calculateTotalAssets() - _assets;
     }
 
@@ -337,11 +334,7 @@
         emit Rebalanced();
     }
 
-<<<<<<< HEAD
     // TODO: Use cached poolconfig.
-=======
-    // TODO: Use cached poolconfig
->>>>>>> 9c4913df
     //
     /// @notice Returns true if the portfolio can be rebalanced.
     /// @notice The portfolio can be rebalanced if:
@@ -506,39 +499,6 @@
         return 0;
     }
 
-    /// @dev Calculates the present portfolio value using the total amount of
-    ///      bonds and the weighted average maturity of all positions.
-    /// @return value The present portfolio value.
-    function _calculateTotalAssets() internal view returns (uint256 value) {
-        value = ERC20(_asset).balanceOf(address(this));
-        if (_portfolio.totalBonds != 0) {
-            // NOTE: The maturity time is rounded to the next checkpoint to
-            // underestimate the portfolio value.
-            value += IHyperdrive(hyperdrive).previewCloseLong(
-                asBase,
-                IEverlong.Position({
-                    maturityTime: IHyperdrive(hyperdrive)
-                        .getCheckpointIdUp(_portfolio.avgMaturityTime)
-                        .toUint128(),
-                    bondAmount: _portfolio.totalBonds
-                }),
-                ""
-            );
-        }
-    }
-
-    /// @dev Calculates the amount of losses the portfolio has incurred since
-    ///      `_totalAssets` was last calculated. If no losses have been incurred
-    ///      return 0.
-    /// @return Amount of losses incurred by the portfolio (if any).
-    function _calculatePortfolioLosses() internal view returns (uint256) {
-        uint256 newTotalAssets = _calculateTotalAssets();
-        if (_totalAssets > newTotalAssets) {
-            return _totalAssets - newTotalAssets;
-        }
-        return 0;
-    }
-
     // ╭─────────────────────────────────────────────────────────╮
     // │ Getters                                                 │
     // ╰─────────────────────────────────────────────────────────╯
